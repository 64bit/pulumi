// Copyright 2016-2021, Pulumi Corporation.
//
// Licensed under the Apache License, Version 2.0 (the "License");
// you may not use this file except in compliance with the License.
// You may obtain a copy of the License at
//
//     http://www.apache.org/licenses/LICENSE-2.0
//
// Unless required by applicable law or agreed to in writing, software
// distributed under the License is distributed on an "AS IS" BASIS,
// WITHOUT WARRANTIES OR CONDITIONS OF ANY KIND, either express or implied.
// See the License for the specific language governing permissions and
// limitations under the License.

package pulumi

import (
	"context"
	"fmt"
	"reflect"
	"testing"

	empty "github.com/golang/protobuf/ptypes/empty"
	"github.com/stretchr/testify/assert"
	grpc "google.golang.org/grpc"

	"github.com/pulumi/pulumi/sdk/v3/go/common/resource"
	pulumirpc "github.com/pulumi/pulumi/sdk/v3/proto/go"
)

type testRes struct {
	CustomResourceState
	// equality identifier used for testing
	foo string
}

type testProv struct {
	ProviderResourceState
	// equality identifier used for testing
	foo string
}

func TestResourceOptionMergingParent(t *testing.T) {
	// last parent always wins, including nil values
	p1 := &testRes{foo: "a"}
	p2 := &testRes{foo: "b"}

	// two singleton options
	opts := tmerge(t, Parent(p1), Parent(p2))
	assert.Equal(t, p2, opts.Parent)

	// second parent nil
	opts = tmerge(t, Parent(p1), Parent(nil))
	assert.Equal(t, nil, opts.Parent)

	// first parent nil
	opts = tmerge(t, Parent(nil), Parent(p2))
	assert.Equal(t, p2, opts.Parent)
}

func TestResourceOptionMergingProvider(t *testing.T) {
	// all providers are merged into a map
	// last specified provider for a given pkg wins
	p1 := &testProv{foo: "a"}
	p1.pkg = "aws"
	p2 := &testProv{foo: "b"}
	p2.pkg = "aws"
	p3 := &testProv{foo: "c"}
	p3.pkg = "azure"

	// merges two singleton options for same pkg
	opts := tmerge(t, Provider(p1), Provider(p2))
	assert.Equal(t, 1, len(opts.Providers))
	assert.Equal(t, p2, opts.Providers["aws"])

	// merges two singleton options for different pkg
	opts = tmerge(t, Provider(p1), Provider(p3))
	assert.Equal(t, 2, len(opts.Providers))
	assert.Equal(t, p1, opts.Providers["aws"])
	assert.Equal(t, p3, opts.Providers["azure"])

	// merges singleton and array
	opts = tmerge(t, Provider(p1), Providers(p2, p3))
	assert.Equal(t, 2, len(opts.Providers))
	assert.Equal(t, p2, opts.Providers["aws"])
	assert.Equal(t, p3, opts.Providers["azure"])

	// merges singleton and single value array
	opts = tmerge(t, Provider(p1), Providers(p2))
	assert.Equal(t, 1, len(opts.Providers))
	assert.Equal(t, p2, opts.Providers["aws"])

	// merges two arrays
	opts = tmerge(t, Providers(p1), Providers(p3))
	assert.Equal(t, 2, len(opts.Providers))
	assert.Equal(t, p1, opts.Providers["aws"])
	assert.Equal(t, p3, opts.Providers["azure"])

	// merges overlapping arrays
	opts = tmerge(t, Providers(p1, p2), Providers(p1, p3))
	assert.Equal(t, 2, len(opts.Providers))
	assert.Equal(t, p1, opts.Providers["aws"])
	assert.Equal(t, p3, opts.Providers["azure"])

	// merge single value maps
	m1 := map[string]ProviderResource{"aws": p1}
	m2 := map[string]ProviderResource{"aws": p2}
	m3 := map[string]ProviderResource{"aws": p2, "azure": p3}

	// merge single value maps
	opts = tmerge(t, ProviderMap(m1), ProviderMap(m2))
	assert.Equal(t, 1, len(opts.Providers))
	assert.Equal(t, p2, opts.Providers["aws"])

	// merge singleton with map
	opts = tmerge(t, Provider(p1), ProviderMap(m3))
	assert.Equal(t, 2, len(opts.Providers))
	assert.Equal(t, p2, opts.Providers["aws"])
	assert.Equal(t, p3, opts.Providers["azure"])

	// merge arry and map
	opts = tmerge(t, Providers(p2, p1), ProviderMap(m3))
	assert.Equal(t, 2, len(opts.Providers))
	assert.Equal(t, p2, opts.Providers["aws"])
	assert.Equal(t, p3, opts.Providers["azure"])
}

func TestResourceOptionMergingDependsOn(t *testing.T) {
	// Depends on arrays are always appended together
	d1 := &testRes{foo: "a"}
	d2 := &testRes{foo: "b"}
	d3 := &testRes{foo: "c"}

	// two singleton options
	opts := tmerge(t, DependsOn([]Resource{d1}), DependsOn([]Resource{d2}))
	assert.Equal(t, []Resource{d1, d2}, opts.DependsOn)

	// nil d1
	opts = tmerge(t, DependsOn(nil), DependsOn([]Resource{d2}))
	assert.Equal(t, []Resource{d2}, opts.DependsOn)

	// nil d2
	opts = tmerge(t, DependsOn([]Resource{d1}), DependsOn(nil))
	assert.Equal(t, []Resource{d1}, opts.DependsOn)

	// multivalue arrays
	opts = tmerge(t, DependsOn([]Resource{d1, d2}), DependsOn([]Resource{d2, d3}))
	assert.Equal(t, []Resource{d1, d2, d2, d3}, opts.DependsOn)
}

func TestResourceOptionMergingProtect(t *testing.T) {
	// last value wins
	opts := tmerge(t, Protect(true), Protect(false))
	assert.Equal(t, false, opts.Protect)
}

func TestResourceOptionMergingDeleteBeforeReplace(t *testing.T) {
	// last value wins
	opts := tmerge(t, DeleteBeforeReplace(true), DeleteBeforeReplace(false))
	assert.Equal(t, false, opts.DeleteBeforeReplace)
}

func TestResourceOptionMergingImport(t *testing.T) {
	id1 := ID("a")
	id2 := ID("a")

	// last value wins
	opts := tmerge(t, Import(id1), Import(id2))
	assert.Equal(t, id2, opts.Import)

	// first import nil
	opts = tmerge(t, Import(nil), Import(id2))
	assert.Equal(t, id2, opts.Import)

	// second import nil
	opts = tmerge(t, Import(id1), Import(nil))
	assert.Equal(t, nil, opts.Import)
}

func TestResourceOptionMergingCustomTimeout(t *testing.T) {
	c1 := &CustomTimeouts{Create: "1m"}
	c2 := &CustomTimeouts{Create: "2m"}
	var c3 *CustomTimeouts

	// last value wins
	opts := tmerge(t, Timeouts(c1), Timeouts(c2))
	assert.Equal(t, c2, opts.CustomTimeouts)

	// first import nil
	opts = tmerge(t, Timeouts(nil), Timeouts(c2))
	assert.Equal(t, c2, opts.CustomTimeouts)

	// second import nil
	opts = tmerge(t, Timeouts(c2), Timeouts(nil))
	assert.Equal(t, c3, opts.CustomTimeouts)
}

func TestResourceOptionMergingIgnoreChanges(t *testing.T) {
	// IgnoreChanges arrays are always appended together
	i1 := "a"
	i2 := "b"
	i3 := "c"

	// two singleton options
	opts := tmerge(t, IgnoreChanges([]string{i1}), IgnoreChanges([]string{i2}))
	assert.Equal(t, []string{i1, i2}, opts.IgnoreChanges)

	// nil i1
	opts = tmerge(t, IgnoreChanges(nil), IgnoreChanges([]string{i2}))
	assert.Equal(t, []string{i2}, opts.IgnoreChanges)

	// nil i2
	opts = tmerge(t, IgnoreChanges([]string{i1}), IgnoreChanges(nil))
	assert.Equal(t, []string{i1}, opts.IgnoreChanges)

	// multivalue arrays
	opts = tmerge(t, IgnoreChanges([]string{i1, i2}), IgnoreChanges([]string{i2, i3}))
	assert.Equal(t, []string{i1, i2, i2, i3}, opts.IgnoreChanges)
}

func TestResourceOptionMergingAdditionalSecretOutputs(t *testing.T) {
	// AdditionalSecretOutputs arrays are always appended together
	a1 := "a"
	a2 := "b"
	a3 := "c"

	// two singleton options
	opts := tmerge(t, AdditionalSecretOutputs([]string{a1}), AdditionalSecretOutputs([]string{a2}))
	assert.Equal(t, []string{a1, a2}, opts.AdditionalSecretOutputs)

	// nil a1
	opts = tmerge(t, AdditionalSecretOutputs(nil), AdditionalSecretOutputs([]string{a2}))
	assert.Equal(t, []string{a2}, opts.AdditionalSecretOutputs)

	// nil a2
	opts = tmerge(t, AdditionalSecretOutputs([]string{a1}), AdditionalSecretOutputs(nil))
	assert.Equal(t, []string{a1}, opts.AdditionalSecretOutputs)

	// multivalue arrays
	opts = tmerge(t, AdditionalSecretOutputs([]string{a1, a2}), AdditionalSecretOutputs([]string{a2, a3}))
	assert.Equal(t, []string{a1, a2, a2, a3}, opts.AdditionalSecretOutputs)
}

func TestResourceOptionMergingAliases(t *testing.T) {
	// Aliases arrays are always appended together
	a1 := Alias{Name: String("a")}
	a2 := Alias{Name: String("b")}
	a3 := Alias{Name: String("c")}

	// two singleton options
	opts := tmerge(t, Aliases([]Alias{a1}), Aliases([]Alias{a2}))
	assert.Equal(t, []Alias{a1, a2}, opts.Aliases)

	// nil a1
	opts = tmerge(t, Aliases(nil), Aliases([]Alias{a2}))
	assert.Equal(t, []Alias{a2}, opts.Aliases)

	// nil a2
	opts = tmerge(t, Aliases([]Alias{a1}), Aliases(nil))
	assert.Equal(t, []Alias{a1}, opts.Aliases)

	// multivalue arrays
	opts = tmerge(t, Aliases([]Alias{a1, a2}), Aliases([]Alias{a2, a3}))
	assert.Equal(t, []Alias{a1, a2, a2, a3}, opts.Aliases)
}

func TestResourceOptionMergingTransformations(t *testing.T) {
	// Transormations arrays are always appended together
	t1 := func(args *ResourceTransformationArgs) *ResourceTransformationResult {
		return &ResourceTransformationResult{}
	}
	t2 := func(args *ResourceTransformationArgs) *ResourceTransformationResult {
		return &ResourceTransformationResult{}
	}
	t3 := func(args *ResourceTransformationArgs) *ResourceTransformationResult {
		return &ResourceTransformationResult{}
	}

	// two singleton options
	opts := tmerge(t, Transformations([]ResourceTransformation{t1}), Transformations([]ResourceTransformation{t2}))
	assertTransformations(t, []ResourceTransformation{t1, t2}, opts.Transformations)

	// nil t1
	opts = tmerge(t, Transformations(nil), Transformations([]ResourceTransformation{t2}))
	assertTransformations(t, []ResourceTransformation{t2}, opts.Transformations)

	// nil t2
	opts = tmerge(t, Transformations([]ResourceTransformation{t1}), Transformations(nil))
	assertTransformations(t, []ResourceTransformation{t1}, opts.Transformations)

	// multivalue arrays
	opts = tmerge(t, Transformations([]ResourceTransformation{t1, t2}), Transformations([]ResourceTransformation{t2, t3}))
	assertTransformations(t, []ResourceTransformation{t1, t2, t2, t3}, opts.Transformations)
}

func assertTransformations(t *testing.T, t1 []ResourceTransformation, t2 []ResourceTransformation) {
	assert.Equal(t, len(t1), len(t2))
	for i := range t1 {
		p1 := reflect.ValueOf(t1[i]).Pointer()
		p2 := reflect.ValueOf(t2[i]).Pointer()
		assert.Equal(t, p1, p2)
	}
}

<<<<<<< HEAD
func TestNewResourceInput(t *testing.T) {
	var resource Resource = &testRes{foo: "abracadabra"}
	var resourceInput ResourceInput = NewResourceInput(resource)

	var resourceOutput ResourceOutput = resourceInput.ToResourceOutput()

	channel := make(chan interface{})
	resourceOutput.ApplyT(func(res interface{}) interface{} {
		channel <- res
		return res
	})

	res := <-channel
	unpackedRes, castOk := res.(*testRes)
	assert.Equal(t, true, castOk)
	assert.Equal(t, "abracadabra", unpackedRes.foo)
}

func TestParentInput(t *testing.T) {
	err := RunErr(func(ctx *Context) error {
		dependsOn := trackDependencies(ctx)
		parents := trackParents(ctx)

		dep := newTestRes(t, ctx, "resDependency")
		parent := newTestRes(t, ctx, "resParent")

		parentWithDep := ResourceOutput{
			Any(dep).
				ApplyT(func(interface{}) interface{} { return parent }).
				getState(),
		}

		child := newTestRes(t, ctx, "resChild", ParentInput(parentWithDep))

		assert.Equalf(t, urn(t, ctx, parent), parents[urn(t, ctx, child)],
			"Failed to set parent via ParentInput")

		assert.Containsf(t, dependsOn[urn(t, ctx, child)], urn(t, ctx, dep),
			"Failed to propagate dependencies via ParentInput")

		return nil
	}, WithMocks("project", "stack", &testMonitor{}))
	assert.NoError(t, err)
}

func TestDependsOnInputs(t *testing.T) {
	err := RunErr(func(ctx *Context) error {
		dependsOn := trackDependencies(ctx)

		dep1 := newTestRes(t, ctx, "resDependency1")
		dep2 := newTestRes(t, ctx, "resDependency2")

		// Construct an output that resolve to `dep2` but also
		// implicitly depends on `dep1`.
		output := ResourceOutput{
			Any(dep1).
				ApplyT(func(interface{}) interface{} { return dep2 }).
				getState(),
		}

		res := newTestRes(t, ctx, "resDependent", DependsOnInputs([]ResourceInput{output}))

		assert.Containsf(t, dependsOn[urn(t, ctx, res)], urn(t, ctx, dep2),
			"Failed to propagate direct dependencies via DependsOnInputs")

		assert.Containsf(t, dependsOn[urn(t, ctx, res)], urn(t, ctx, dep1),
			"Failed to propagate indirect dependencies via DependsOnInputs")

		return nil
	}, WithMocks("project", "stack", &testMonitor{}))
	assert.NoError(t, err)
}

func TestProviderInput(t *testing.T) {
	providerID := "providerId1"
	providerUrnBase := resource.NewURN("stack", "project", "", "pulumi:providers:test", "test")
	providerUrn := fmt.Sprintf("%s::%s", providerUrnBase, providerID)

	var seenProviders []string

	mocks := &testMonitor{
		NewResourceF: func(args MockResourceArgs) (string, resource.PropertyMap, error) {
			if args.Provider != "" {
				seenProviders = append(seenProviders, args.Provider)
			}
			return "freshID1", nil, nil
		},
	}

	err := RunErr(func(ctx *Context) error {
		dependsOn := trackDependencies(ctx)

		dep := newTestRes(t, ctx, "resDependency")

		var providerResource ProviderResource = newSimpleProviderResource(ctx, URN(providerUrnBase), ID(providerID))

		// Construct an output that resolve to `providerResource` but also depends on `dep`.
		output := Any(dep).
			ApplyT(func(interface{}) ProviderResource { return providerResource }).(ProviderResourceOutput)

		res := newTestRes(t, ctx, "resWithProvider", ProviderInput(output))

		assert.Containsf(t, dependsOn[urn(t, ctx, res)], urn(t, ctx, dep),
			"Failed to propagate indirect dependencies via ProviderInput")

		return nil
	}, WithMocks("project", "stack", mocks))

	assert.NoError(t, err)

	assert.Len(t, seenProviders, 1)
	assert.Equal(t, providerUrn, seenProviders[0])
}

func TestProviderInputs(t *testing.T) {
	providerID := "providerId"
	providerUrnBase := resource.NewURN("stack", "project", "", "pulumi:providers:test", "test")
	providerUrn := fmt.Sprintf("%s::%s", providerUrnBase, providerID)

	var seenProviders []string

	mocks := &testMonitor{
		NewResourceF: func(args MockResourceArgs) (string, resource.PropertyMap, error) {
			if args.Provider != "" {
				seenProviders = append(seenProviders, args.Provider)
			}
			return "freshID2", nil, nil
		},
	}

	err := RunErr(func(ctx *Context) error {
		dependsOn := trackDependencies(ctx)
		dep := newTestRes(t, ctx, "resDependency")

		var providerResource ProviderResource = newSimpleProviderResource(ctx, URN(providerUrnBase), ID(providerID))

		// Construct an output that resolve to `providerResource` but also depends on `dep`.
		output := Any(dep).
			ApplyT(func(interface{}) ProviderResource { return providerResource }).(ProviderResourceOutput)

		res := newTestRes(t, ctx, "resWithProvider", ProviderInputs(output))

		assert.Containsf(t, dependsOn[urn(t, ctx, res)], urn(t, ctx, dep),
			"Failed to propagate indirect dependencies via ProviderInput")

		return nil
	}, WithMocks("project", "stack", mocks))

	assert.NoError(t, err)

	assert.Len(t, seenProviders, 1)
	assert.Equal(t, providerUrn, seenProviders[0])
}

func TestProviderInputMap(t *testing.T) {
	providerID := "providerId"
	providerUrnBase := resource.NewURN("stack", "project", "", "pulumi:providers:test", "test")
	providerUrn := fmt.Sprintf("%s::%s", providerUrnBase, providerID)

	var seenProviders []string

	mocks := &testMonitor{
		NewResourceF: func(args MockResourceArgs) (string, resource.PropertyMap, error) {
			if args.Provider != "" {
				seenProviders = append(seenProviders, args.Provider)
			}
			return "freshID3", nil, nil
		},
	}

	err := RunErr(func(ctx *Context) error {
		dependsOn := trackDependencies(ctx)
		dep := newTestRes(t, ctx, "resDependency")

		var providerResource ProviderResource = newSimpleProviderResource(ctx, URN(providerUrnBase), ID(providerID))

		// Construct an output that resolve to `providerResource` but also depends on `dep`.
		output := Any(dep).
			ApplyT(func(interface{}) ProviderResource { return providerResource }).(ProviderResourceOutput)

		res := newTestRes(t, ctx, "resWithProvider", ProviderInputMap(map[string]ProviderResourceInput{
			providerResource.getPackage(): output,
		}))

		assert.Containsf(t, dependsOn[urn(t, ctx, res)], urn(t, ctx, dep),
			"Failed to propagate indirect dependencies via ProviderInput")

		return nil
	}, WithMocks("project", "stack", mocks))

	assert.NoError(t, err)

	assert.Len(t, seenProviders, 1)
	assert.Equal(t, providerUrn, seenProviders[0])
}

func newTestRes(t *testing.T, ctx *Context, name string, opts ...ResourceOption) Resource {
	var res testRes
	err := ctx.RegisterResource(fmt.Sprintf("test:resource:%stype", name), name, nil, &res, opts...)
	assert.NoError(t, err)
	return &res
}

func urn(t *testing.T, ctx *Context, res Resource) URN {
	urn, _, _, err := res.URN().awaitURN(ctx.ctx)
	if err != nil {
		t.Fatal(err)
	}
	return urn
}

func tmerge(t *testing.T, opts ...ResourceOption) *resourceOptions {
	result, err := tryMergeWithoutAwaiting(opts...)
	if err != nil {
		t.Fatal(err)
	}
	return result
}

func trackParents(ctx *Context) map[URN]URN {
	parents := make(map[URN]URN)
	m := newInterceptingResourceMonitor(ctx.monitor)
	m.afterRegisterResource = func(in *pulumirpc.RegisterResourceRequest,
		resp *pulumirpc.RegisterResourceResponse,
		err error) {
		if in.GetParent() != "" {
			parents[URN(resp.Urn)] = URN(in.GetParent())
		}
	}
	ctx.monitor = m
	return parents
}

func trackDependencies(ctx *Context) map[URN][]URN {
	dependsOn := make(map[URN][]URN)
	m := newInterceptingResourceMonitor(ctx.monitor)
	m.afterRegisterResource = func(in *pulumirpc.RegisterResourceRequest,
		resp *pulumirpc.RegisterResourceResponse,
		err error) {
		var deps []URN
		for _, dep := range in.GetDependencies() {
			deps = append(deps, URN(dep))
		}
		dependsOn[URN(resp.Urn)] = deps
	}
	ctx.monitor = m
	return dependsOn
}

type interceptingResourceMonitor struct {
	inner                 pulumirpc.ResourceMonitorClient
	afterRegisterResource func(req *pulumirpc.RegisterResourceRequest, resp *pulumirpc.RegisterResourceResponse, err error)
}

func newInterceptingResourceMonitor(inner pulumirpc.ResourceMonitorClient) *interceptingResourceMonitor {
	m := &interceptingResourceMonitor{}
	m.inner = inner
	return m
}

func (i *interceptingResourceMonitor) Call(
	ctx context.Context, req *pulumirpc.CallRequest, options ...grpc.CallOption) (*pulumirpc.CallResponse, error) {
	return i.inner.Call(ctx, req, options...)
}

func (i *interceptingResourceMonitor) SupportsFeature(ctx context.Context,
	in *pulumirpc.SupportsFeatureRequest,
	opts ...grpc.CallOption) (*pulumirpc.SupportsFeatureResponse, error) {
	return i.inner.SupportsFeature(ctx, in, opts...)
}

func (i *interceptingResourceMonitor) Invoke(ctx context.Context,
	in *pulumirpc.InvokeRequest,
	opts ...grpc.CallOption) (*pulumirpc.InvokeResponse, error) {
	return i.inner.Invoke(ctx, in, opts...)
}

func (i *interceptingResourceMonitor) StreamInvoke(ctx context.Context,
	in *pulumirpc.InvokeRequest,
	opts ...grpc.CallOption) (pulumirpc.ResourceMonitor_StreamInvokeClient, error) {
	return i.inner.StreamInvoke(ctx, in, opts...)
}

func (i *interceptingResourceMonitor) ReadResource(ctx context.Context,
	in *pulumirpc.ReadResourceRequest,
	opts ...grpc.CallOption) (*pulumirpc.ReadResourceResponse, error) {
	return i.inner.ReadResource(ctx, in, opts...)
}

func (i *interceptingResourceMonitor) RegisterResource(ctx context.Context,
	in *pulumirpc.RegisterResourceRequest,
	opts ...grpc.CallOption) (*pulumirpc.RegisterResourceResponse, error) {
	resp, err := i.inner.RegisterResource(ctx, in, opts...)
	if i.afterRegisterResource != nil {
		i.afterRegisterResource(in, resp, err)
	}
	return resp, err
}

func (i *interceptingResourceMonitor) RegisterResourceOutputs(ctx context.Context,
	in *pulumirpc.RegisterResourceOutputsRequest,
	opts ...grpc.CallOption) (*empty.Empty, error) {
	return i.inner.RegisterResourceOutputs(ctx, in, opts...)
}

var _ pulumirpc.ResourceMonitorClient = &interceptingResourceMonitor{}
=======
func TestResourceOptionMergingReplaceOnChanges(t *testing.T) {
	// ReplaceOnChanges arrays are always appended together
	i1 := "a"
	i2 := "b"
	i3 := "c"

	// two singleton options
	opts := merge(ReplaceOnChanges([]string{i1}), ReplaceOnChanges([]string{i2}))
	assert.Equal(t, []string{i1, i2}, opts.ReplaceOnChanges)

	// nil i1
	opts = merge(ReplaceOnChanges(nil), ReplaceOnChanges([]string{i2}))
	assert.Equal(t, []string{i2}, opts.ReplaceOnChanges)

	// nil i2
	opts = merge(ReplaceOnChanges([]string{i1}), ReplaceOnChanges(nil))
	assert.Equal(t, []string{i1}, opts.ReplaceOnChanges)

	// multivalue arrays
	opts = merge(ReplaceOnChanges([]string{i1, i2}), ReplaceOnChanges([]string{i2, i3}))
	assert.Equal(t, []string{i1, i2, i2, i3}, opts.ReplaceOnChanges)
}
>>>>>>> 824fb397
<|MERGE_RESOLUTION|>--- conflicted
+++ resolved
@@ -302,7 +302,29 @@
 	}
 }
 
-<<<<<<< HEAD
+func TestResourceOptionMergingReplaceOnChanges(t *testing.T) {
+	// ReplaceOnChanges arrays are always appended together
+	i1 := "a"
+	i2 := "b"
+	i3 := "c"
+
+	// two singleton options
+	opts := tmerge(t, ReplaceOnChanges([]string{i1}), ReplaceOnChanges([]string{i2}))
+	assert.Equal(t, []string{i1, i2}, opts.ReplaceOnChanges)
+
+	// nil i1
+	opts = tmerge(t, ReplaceOnChanges(nil), ReplaceOnChanges([]string{i2}))
+	assert.Equal(t, []string{i2}, opts.ReplaceOnChanges)
+
+	// nil i2
+	opts = tmerge(t, ReplaceOnChanges([]string{i1}), ReplaceOnChanges(nil))
+	assert.Equal(t, []string{i1}, opts.ReplaceOnChanges)
+
+	// multivalue arrays
+	opts = tmerge(t, ReplaceOnChanges([]string{i1, i2}), ReplaceOnChanges([]string{i2, i3}))
+	assert.Equal(t, []string{i1, i2, i2, i3}, opts.ReplaceOnChanges)
+}
+
 func TestNewResourceInput(t *testing.T) {
 	var resource Resource = &testRes{foo: "abracadabra"}
 	var resourceInput ResourceInput = NewResourceInput(resource)
@@ -608,28 +630,4 @@
 	return i.inner.RegisterResourceOutputs(ctx, in, opts...)
 }
 
-var _ pulumirpc.ResourceMonitorClient = &interceptingResourceMonitor{}
-=======
-func TestResourceOptionMergingReplaceOnChanges(t *testing.T) {
-	// ReplaceOnChanges arrays are always appended together
-	i1 := "a"
-	i2 := "b"
-	i3 := "c"
-
-	// two singleton options
-	opts := merge(ReplaceOnChanges([]string{i1}), ReplaceOnChanges([]string{i2}))
-	assert.Equal(t, []string{i1, i2}, opts.ReplaceOnChanges)
-
-	// nil i1
-	opts = merge(ReplaceOnChanges(nil), ReplaceOnChanges([]string{i2}))
-	assert.Equal(t, []string{i2}, opts.ReplaceOnChanges)
-
-	// nil i2
-	opts = merge(ReplaceOnChanges([]string{i1}), ReplaceOnChanges(nil))
-	assert.Equal(t, []string{i1}, opts.ReplaceOnChanges)
-
-	// multivalue arrays
-	opts = merge(ReplaceOnChanges([]string{i1, i2}), ReplaceOnChanges([]string{i2, i3}))
-	assert.Equal(t, []string{i1, i2, i2, i3}, opts.ReplaceOnChanges)
-}
->>>>>>> 824fb397
+var _ pulumirpc.ResourceMonitorClient = &interceptingResourceMonitor{}