--- conflicted
+++ resolved
@@ -1271,19 +1271,6 @@
 			setFile(path.Join(mod, "pulumiTypes.go"), buffer.String())
 		}
 
-<<<<<<< HEAD
-		// Package registration
-		if registerPackage {
-			buffer := &bytes.Buffer{}
-
-			pkg.genHeader(buffer, []string{"github.com/pulumi/pulumi/sdk/v2/go/pulumi"}, nil)
-			pkg.genPackageRegistration(buffer)
-
-			setFile(path.Join(mod, "pulumiManifest.go"), buffer.String())
-		}
-
-=======
->>>>>>> cfea357c
 		// Utilities
 		if pkg.needsUtils {
 			buffer := &bytes.Buffer{}
