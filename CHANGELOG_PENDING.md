### Improvements

<<<<<<< HEAD
### Bug Fixes

- [codegen/typescript] - Respect default values in Pulumi object types.
  [#8400](https://github.com/pulumi/pulumi/pull/8400)
=======
- [CLI] Adding the ability to use `pulumi org set [name]` to set a default org
  to use when creating a stacks in the Pulumi Service backend or Self -hosted Service
  [#8352](https://github.com/pulumi/pulumi/pull/8352)

- [schema] Add IsOverlay option to disable codegen for particular types
  [#8338](https://github.com/pulumi/pulumi/pull/8338)

- [sdk/dotnet] - Marshal output values.
  [#8316](https://github.com/pulumi/pulumi/pull/8316)

### Bug Fixes

- [engine] - Compute dependents correctly during targeted deletes.
  [#8360](https://github.com/pulumi/pulumi/pull/8360)
>>>>>>> 164a2ec8
<|MERGE_RESOLUTION|>--- conflicted
+++ resolved
@@ -1,11 +1,5 @@
 ### Improvements
 
-<<<<<<< HEAD
-### Bug Fixes
-
-- [codegen/typescript] - Respect default values in Pulumi object types.
-  [#8400](https://github.com/pulumi/pulumi/pull/8400)
-=======
 - [CLI] Adding the ability to use `pulumi org set [name]` to set a default org
   to use when creating a stacks in the Pulumi Service backend or Self -hosted Service
   [#8352](https://github.com/pulumi/pulumi/pull/8352)
@@ -18,6 +12,8 @@
 
 ### Bug Fixes
 
+- [codegen/typescript] - Respect default values in Pulumi object types.
+  [#8400](https://github.com/pulumi/pulumi/pull/8400)
+
 - [engine] - Compute dependents correctly during targeted deletes.
-  [#8360](https://github.com/pulumi/pulumi/pull/8360)
->>>>>>> 164a2ec8
+  [#8360](https://github.com/pulumi/pulumi/pull/8360)